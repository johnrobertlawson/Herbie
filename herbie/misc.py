--- conflicted
+++ resolved
@@ -117,12 +117,6 @@
 
 
 def HerbieLogo(white_line=False):
-<<<<<<< HEAD
-    """Logo of Herbie The Love Bug."""
-    import matplotlib.patheffects as path_effects
-    import matplotlib.pyplot as plt
-
-=======
     """Logo of Herbie The Love Bug"""
     try:
         import matplotlib.pyplot as plt
@@ -130,8 +124,7 @@
         raise ModuleNotFoundError(
             "matplotlib is an 'extra' requirement, please use "
             "`pip install 'herbie-data[extras]'` for the full functionality."
-    )
->>>>>>> 9fe59149
+        )
     plt.figure(figsize=[5, 5], facecolor=hc.tan)
 
     plt.axis([-10, 10, -10, 10])
@@ -188,7 +181,7 @@
         raise ModuleNotFoundError(
             "matplotlib is an 'extra' requirement, please use "
             "`pip install 'herbie-data[extras]'` for the full functionality."
-    )
+        )
     plt.figure(figsize=[5, 3], facecolor=hc.tan)
 
     plt.axis([1.5, 20, -10, 10])
